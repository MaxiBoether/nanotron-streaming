import datetime
import os
from dataclasses import dataclass, fields
from pathlib import Path
from typing import List, Optional, Type, Union

import dacite
import torch
import yaml
from dacite import from_dict
from yaml.loader import SafeLoader

from nanotron.config.lighteval_config import LightEvalConfig
from nanotron.config.models_config import ExistingCheckpointInit, NanotronConfigs, RandomInit, SpectralMupInit
from nanotron.config.parallelism_config import ParallelismArgs
from nanotron.config.utils_config import (
    RecomputeGranularity,
    cast_str_to_pipeline_engine,
    cast_str_to_torch_dtype,
    serialize,
)
from nanotron.generation.sampler import SamplerType
from nanotron.logging import get_logger
from nanotron.parallel.pipeline_parallel.engine import PipelineEngine
from nanotron.parallel.tensor_parallel.nn import TensorParallelLinearMode

logger = get_logger(__name__)

DEFAULT_SEED = 42


@dataclass
class BenchArgs:
    model_name: str
    sequence_length: int
    micro_batch_size: int
    batch_accumulation_per_replica: int
    benchmark_csv_path: str


@dataclass
class LoggingArgs:
    """Arguments related to logging"""

    log_level: Optional[str] = None
    log_level_replica: Optional[str] = None
    iteration_step_info_interval: Optional[int] = 1

    def __post_init__(self):
        if self.log_level is None:
            self.log_level = "info"
        if self.log_level not in [
            "debug",
            "info",
            "warning",
            "error",
            "critical",
            "passive",
        ]:
            raise ValueError(
                f"log_level should be a string selected in ['debug', 'info', 'warning', 'error', 'critical', 'passive'] and not {self.log_level}"
            )
        if self.log_level_replica is None:
            self.log_level_replica = "info"
        if self.log_level_replica not in [
            "debug",
            "info",
            "warning",
            "error",
            "critical",
            "passive",
        ]:
            raise ValueError(
                f"log_level_replica should be a string selected in ['debug', 'info', 'warning', 'error', 'critical', 'passive'] and not {self.log_level_replica}"
            )


@dataclass
class PretrainDatasetsArgs:
    hf_dataset_or_datasets: Union[str, list, dict]
    hf_dataset_splits: Optional[Union[str, list]] = None
    hf_dataset_config_name: Optional[str] = None
    dataset_processing_num_proc_per_process: Optional[int] = 1
    dataset_overwrite_cache: Optional[bool] = False
    text_column_name: Optional[str] = None
    use_streaming_interface: bool = False

    def __post_init__(self):
        if self.text_column_name is None:
            self.text_column_name = "text"
        if self.hf_dataset_splits is None:
            self.hf_dataset_splits = "train"


@dataclass
class NanosetDatasetsArgs:
    dataset_folder: Union[str, dict, List[str]]

    def __post_init__(self):
        if isinstance(self.dataset_folder, str):  # Case 1: 1 Dataset folder
            self.dataset_folder = [self.dataset_folder]
            self.dataset_weights = [1]
        elif isinstance(self.dataset_folder, List):  # Case 2: > 1 Dataset folder
            self.dataset_weights = None  # Set to None so we consume all the samples randomly
        elif isinstance(self.dataset_folder, dict):  # Case 3: dict with > 1 dataset_folder and weights
            tmp_dataset_folder = self.dataset_folder.copy()
            self.dataset_folder = list(tmp_dataset_folder.keys())
            self.dataset_weights = list(tmp_dataset_folder.values())

@dataclass
class MixteraDatasetArgs:
    path: Union[str, Path]
    port: Optional[int]
    job_id: str
    chunk_size: int
    tunnel_via_server: bool
    query: None | str = ""
    chunk_reading_degree_of_parallelism: int = 0
    chunk_reading_per_window_mixture: bool = False
    chunk_reading_window_size: int = 128

@dataclass
class DataArgs:
    """Arguments related to the data and data files processing"""

<<<<<<< HEAD
    dataset: Union[PretrainDatasetsArgs, NanosetDatasetsArgs, MixteraDatasetArgs]
=======
    dataset: Optional[Union[PretrainDatasetsArgs, NanosetDatasetsArgs]]
>>>>>>> 03d67f21
    seed: Optional[int]
    num_loading_workers: Optional[int] = 1

    def __post_init__(self):
        if self.seed is None:
            self.seed = DEFAULT_SEED


@dataclass
class DatasetStageArgs:
    """Arguments for loading dataset in different stages of the training process"""

    name: str
    start_training_step: int
    data: DataArgs

    def __post_init__(self):
        if self.start_training_step < 0:
            raise ValueError(f"training_steps should be a positive integer and not {self.start_training_step}")


@dataclass
class CheckpointsArgs:
    """Arguments related to checkpoints:
    checkpoints_path: where to save the checkpoints
    checkpoint_interval: how often to save the checkpoints
    resume_checkpoint_path: if you want to load from a specific checkpoint path

    """

    checkpoints_path: Path
    checkpoint_interval: int
    save_initial_state: Optional[bool] = False
    save_final_state: Optional[bool] = False
    resume_checkpoint_path: Optional[Path] = None
    checkpoints_path_is_shared_file_system: Optional[bool] = False

    def __post_init__(self):
        if isinstance(self.checkpoints_path, str):
            self.checkpoints_path = Path(self.checkpoints_path)
        if isinstance(self.resume_checkpoint_path, str):
            self.resume_checkpoint_path = Path(self.resume_checkpoint_path)


@dataclass
class GeneralArgs:
    """General training experiment arguments

    Args:
        project: Name of the project (a project gather several runs in common tensorboard/hub-folders)
        run: Name of the run
        step: Global step (updated when we save the checkpoint)
        consumed_train_samples: Number of samples consumed during training (should be actually just step*batch_size)
        ignore_sanity_checks: Whether to ignore sanity checks
    """

    project: str
    run: Optional[str] = None
    seed: Optional[int] = None
    step: Optional[int] = None
    consumed_train_samples: Optional[int] = None
    benchmark_csv_path: Optional[Path] = None
    ignore_sanity_checks: bool = True

    def __post_init__(self):
        if self.seed is None:
            self.seed = DEFAULT_SEED
        if self.benchmark_csv_path is not None:
            assert (
                os.environ.get("NANOTRON_BENCHMARK", None) is not None
            ), f"Please set NANOTRON_BENCHMARK to 1 when using benchmark_csv_path. Got {os.environ.get('NANOTRON_BENCHMARK', None)}"

        if self.run is None:
            self.run = "%date_%jobid"
        self.run.replace("%date", datetime.datetime.now().strftime("%Y%m%d_%H%M%S"))
        self.run.replace("%jobid", os.environ.get("SLURM_JOB_ID", "local"))


@dataclass
class ProfilerArgs:
    """Arguments related to profiling"""

    profiler_export_path: Optional[Path]


@dataclass
class ModelArgs:
    """Arguments related to model architecture"""

    model_config: NanotronConfigs
    init_method: Union[RandomInit, SpectralMupInit, ExistingCheckpointInit]
    dtype: Optional[torch.dtype] = None
    make_vocab_size_divisible_by: int = 1
    ddp_bucket_cap_mb: int = 25

    def __post_init__(self):
        if self.dtype is None:
            self.dtype = torch.bfloat16
        if isinstance(self.dtype, str):
            self.dtype = cast_str_to_torch_dtype(self.dtype)

        self.model_config._is_using_mup = isinstance(self.init_method, SpectralMupInit)

        # if self.model_config.max_position_embeddings is None:
        #     self.model_config.max_position_embeddings = 0


@dataclass
class TokenizerArgs:
    """Arguments related to the tokenizer"""

    tokenizer_name_or_path: Optional[str] = None
    tokenizer_revision: Optional[str] = None
    tokenizer_max_length: Optional[int] = None


@dataclass
class TokensArgs:
    """Arguments related to the tokens, sequence, batch and steps of the training"""

    sequence_length: int
    train_steps: int
    micro_batch_size: int
    batch_accumulation_per_replica: int

    val_check_interval: Optional[int] = -1
    limit_val_batches: Optional[int] = 0
    limit_test_batches: Optional[int] = 0


@dataclass
class LRSchedulerArgs:
    """Arguments related to the learning rate scheduler

    lr_warmup_steps: number of steps to warmup the learning rate
    lr_warmup_style: linear or constant
    lr_decay_style: linear, cosine or 1-sqrt
    min_decay_lr: minimum learning rate after decay
    lr_decay_steps: optional number of steps to decay the learning rate otherwise will default to train_steps - lr_warmup_steps
    lr_decay_starting_step: optional number of steps to decay the learning rate otherwise will default to train_steps - lr_warmup_steps
    """

    learning_rate: float
    lr_warmup_steps: int = 0
    lr_warmup_style: str = None
    lr_decay_style: str = None
    lr_decay_steps: Optional[int] = None
    lr_decay_starting_step: Optional[int] = None
    min_decay_lr: float = None

    def __post_init__(self):
        if self.lr_warmup_style not in ["linear", "constant"]:
            raise ValueError(
                f"lr_warmup_style should be a string selected in ['linear', 'constant'] and not {self.lr_warmup_style}"
            )
        if self.lr_warmup_style is None:
            self.lr_warmup_style = "linear"
        if self.lr_decay_style is None:
            self.lr_decay_style = "linear"
        if self.lr_decay_style not in ["linear", "cosine", "1-sqrt"]:
            raise ValueError(
                f"lr_decay_style should be a string selected in ['linear', 'cosine', '1-sqrt'] and not {self.lr_decay_style}"
            )
        if self.min_decay_lr is None:
            self.min_decay_lr = self.learning_rate


@dataclass
class SGDOptimizerArgs:
    name: str = "sgd"


@dataclass
class AdamWOptimizerArgs:
    adam_eps: float
    adam_beta1: float
    adam_beta2: float
    torch_adam_is_fused: bool
    name: str = "adamW"


@dataclass
class OptimizerArgs:
    """Arguments related to the optimizer and learning rate"""

    optimizer_factory: Union[SGDOptimizerArgs, AdamWOptimizerArgs]
    zero_stage: int
    weight_decay: float
    clip_grad: Optional[float]
    accumulate_grad_in_fp32: bool
    learning_rate_scheduler: LRSchedulerArgs


@dataclass
class GenerationArgs:
    sampler: Optional[Union[str, SamplerType]] = None
    temperature: Optional[float] = None
    top_k: Optional[int] = None
    top_p: Optional[float] = None
    n_samples: Optional[int] = None
    eos: Optional[str] = None
    seed: Optional[int] = None
    use_cache: Optional[bool] = False

    def __post_init__(self):
        if isinstance(self.sampler, str):
            self.sampler = SamplerType[self.sampler.upper()]
        if self.seed is None:
            self.seed = DEFAULT_SEED


@dataclass
class Config:
    """Main configuration class"""

    general: GeneralArgs
    parallelism: ParallelismArgs
    model: ModelArgs
    tokenizer: TokenizerArgs
    checkpoints: Optional[CheckpointsArgs] = None
    logging: Optional[LoggingArgs] = None
    tokens: Optional[TokensArgs] = None
    optimizer: Optional[OptimizerArgs] = None
    data_stages: Optional[List[DatasetStageArgs]] = None
    profiler: Optional[ProfilerArgs] = None
    lighteval: Optional[LightEvalConfig] = None

    @classmethod
    def create_empty(cls):
        cls_fields = fields(cls)
        return cls(**{f.name: None for f in cls_fields})

    def __post_init__(self):
        # Some final sanity checks across separate arguments sections:
        if self.profiler is not None and self.profiler.profiler_export_path is not None:
            assert self.tokens.train_steps < 10

        if self.optimizer is not None and self.optimizer.learning_rate_scheduler.lr_decay_steps is None:
            self.optimizer.learning_rate_scheduler.lr_decay_steps = (
                self.tokens.train_steps - self.optimizer.learning_rate_scheduler.lr_warmup_steps
            )

        if self.data_stages is not None:
            self.data_stages = sorted(self.data_stages, key=lambda stage: stage.start_training_step)
            names = [stage.name for stage in self.data_stages]
            training_steps = [stage.start_training_step for stage in self.data_stages]
            assert any(
                stage.start_training_step == 1 for stage in self.data_stages
            ), "You must have a training stage starting at 1 in the config's data_stages"

            for stage in self.data_stages:
                if names.count(stage.name) > 1:
                    raise ValueError(f"Each stage should have unique names and not {names}")

                if training_steps.count(stage.start_training_step) > 1:
                    raise ValueError(
                        f"Each stage should have unique starting training step, please change the starting training step for stage {stage.name}"
                    )

            # NOTE: must order the stages by start_training_step from lowest to highest
            assert all(
                self.data_stages[i].start_training_step < self.data_stages[i + 1].start_training_step
                for i in range(len(self.data_stages) - 1)
            ), "The stages are not sorted by start_training_step in increasing order"

        # # if lighteval, we need tokenizer to be defined
        # if self.checkpoints.lighteval is not None:
        #     assert self.tokenizer.tokenizer_name_or_path is not None

    @property
    def global_batch_size(self):
        return self.tokens.micro_batch_size * self.tokens.batch_accumulation_per_replica * self.parallelism.dp

    def save_as_yaml(self, file_path: str):
        config_dict = serialize(self)
        file_path = str(file_path)
        with open(file_path, "w") as f:
            yaml.dump(config_dict, f)

        # Sanity test config can be reloaded
        _ = get_config_from_file(file_path, config_class=self.__class__)

    def as_dict(self) -> dict:
        return serialize(self)


def get_config_from_dict(
    config_dict: dict, config_class: Type = Config, skip_unused_config_keys: bool = False, skip_null_keys: bool = False
):
    """Get a config object from a dictionary

    Args:
        args: dictionary of arguments
        config_class: type of the config object to get as a ConfigTypes (Config, LightevalConfig, LightevalSlurm) or str
        skip_unused_config_keys: whether to skip unused first-nesting-level keys in the config file (for config with additional sections)
        skip_null_keys: whether to skip keys with value None at first and second nesting level
    """
    if skip_unused_config_keys:
        logger.warning("skip_unused_config_keys set")
        config_dict = {
            field.name: config_dict[field.name] for field in fields(config_class) if field.name in config_dict
        }
    if skip_null_keys:
        logger.warning("Skip_null_keys set")
        config_dict = {
            k: {kk: vv for kk, vv in v.items() if vv is not None} if isinstance(v, dict) else v
            for k, v in config_dict.items()
            if v is not None
        }
    return from_dict(
        data_class=config_class,
        data=config_dict,
        config=dacite.Config(
            cast=[Path],
            type_hooks={
                torch.dtype: cast_str_to_torch_dtype,
                PipelineEngine: cast_str_to_pipeline_engine,
                TensorParallelLinearMode: lambda x: TensorParallelLinearMode[x.upper()],
                RecomputeGranularity: lambda x: RecomputeGranularity[x.upper()],
                SamplerType: lambda x: SamplerType[x.upper()],
            },
            # strict_unions_match=True,
            strict=True,
        ),
    )


def get_config_from_file(
    config_path: str,
    config_class: Type = Config,
    model_config_class: Optional[Type] = None,
    skip_unused_config_keys: bool = False,
    skip_null_keys: bool = False,
) -> Config:
    """Get a config object from a file (python or YAML)

    Args:
        config_path: path to the config file
        config_type: if the file is a python file, type of the config object to get as a
            ConfigTypes (Config, LightevalConfig, LightevalSlurm) or str
            if None, will default to Config
        skip_unused_config_keys: whether to skip unused first-nesting-level keys in the config file (for config with additional sections)
        skip_null_keys: whether to skip keys with value None at first and second nesting level
    """
    # Open the file and load the file
    with open(config_path) as f:
        config_dict = yaml.load(f, Loader=SafeLoader)

    config = get_config_from_dict(
        config_dict,
        config_class=config_class,
        skip_unused_config_keys=skip_unused_config_keys,
        skip_null_keys=skip_null_keys,
    )
    if model_config_class is not None:
        if not isinstance(config.model.model_config, (dict, model_config_class)):
            raise ValueError(
                f"model_config should be a dictionary or a {model_config_class} and not {config.model.model_config}"
            )
        config.model.model_config = model_config_class(**config.model.model_config)
    return config<|MERGE_RESOLUTION|>--- conflicted
+++ resolved
@@ -123,11 +123,7 @@
 class DataArgs:
     """Arguments related to the data and data files processing"""
 
-<<<<<<< HEAD
-    dataset: Union[PretrainDatasetsArgs, NanosetDatasetsArgs, MixteraDatasetArgs]
-=======
-    dataset: Optional[Union[PretrainDatasetsArgs, NanosetDatasetsArgs]]
->>>>>>> 03d67f21
+    dataset: Optional[Union[PretrainDatasetsArgs, NanosetDatasetsArgs, MixteraDatasetArgs]]
     seed: Optional[int]
     num_loading_workers: Optional[int] = 1
 
